--- conflicted
+++ resolved
@@ -631,13 +631,8 @@
                     _,
                     IMStandardIsaConfig,
                 >(config, non_determinism_source);
-
-<<<<<<< HEAD
+          
             result.state.registers
-=======
-            #[allow(deprecated)]
-            final_state.registers
->>>>>>> 4e104f43
         }
         Machine::Reduced => {
             let result =
@@ -646,12 +641,7 @@
                     IWithoutByteAccessIsaConfigWithDelegation,
                 >(config, non_determinism_source);
 
-<<<<<<< HEAD
             result.state.registers
-=======
-            #[allow(deprecated)]
-            final_state.registers
->>>>>>> 4e104f43
         }
         Machine::ReducedFinal => {
             let result =
@@ -660,12 +650,7 @@
                     IWithoutByteAccessIsaConfig,
                 >(config, non_determinism_source);
 
-<<<<<<< HEAD
             result.state.registers
-=======
-            #[allow(deprecated)]
-            final_state.registers
->>>>>>> 4e104f43
         }
     };
 
