{
  "machine_type": "Reduced",
<<<<<<< HEAD
  "bytecode_hash_hex": "2e1fa1112e04bb55aa086c82bc83aa948b04db5f566c5ff46ad26bd51b3115f5",
  "params": [
    3623361754,
    4084265957,
    3822465380,
    1900101565,
    14671869,
    3070079223,
    2531501889,
    127656051
  ],
  "params_hex": "d7f81cdaf370f3e5e3d6316471413fbd00dfdffdb6fdb0f796e3a741079be073"
=======
  "bytecode_hash_hex": "3b246252231cca6e326c784753d1e66cd50c31548e19b9e7e878254dc0a2fcda",
  "params": [
    321269247,
    1923130577,
    2648683572,
    2561850218,
    350433749,
    1021309861,
    912463316,
    3583487926
  ],
  "params_hex": "13262dff72a0a4d19ddfb43498b2bb6a14e331d53cdff3a5366315d4d597afb6"
>>>>>>> b916c61f
}<|MERGE_RESOLUTION|>--- conflicted
+++ resolved
@@ -1,19 +1,5 @@
 {
   "machine_type": "Reduced",
-<<<<<<< HEAD
-  "bytecode_hash_hex": "2e1fa1112e04bb55aa086c82bc83aa948b04db5f566c5ff46ad26bd51b3115f5",
-  "params": [
-    3623361754,
-    4084265957,
-    3822465380,
-    1900101565,
-    14671869,
-    3070079223,
-    2531501889,
-    127656051
-  ],
-  "params_hex": "d7f81cdaf370f3e5e3d6316471413fbd00dfdffdb6fdb0f796e3a741079be073"
-=======
   "bytecode_hash_hex": "3b246252231cca6e326c784753d1e66cd50c31548e19b9e7e878254dc0a2fcda",
   "params": [
     321269247,
@@ -26,5 +12,4 @@
     3583487926
   ],
   "params_hex": "13262dff72a0a4d19ddfb43498b2bb6a14e331d53cdff3a5366315d4d597afb6"
->>>>>>> b916c61f
 }