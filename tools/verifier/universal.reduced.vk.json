--- conflicted
+++ resolved
@@ -1,19 +1,5 @@
 {
   "machine_type": "Reduced",
-<<<<<<< HEAD
-  "bytecode_hash_hex": "e99a49235abd63603d71bf84cbc6a2ab49e470487f46c16cc11876665c5b77e8",
-  "params": [
-    714920615,
-    2854004507,
-    4008629749,
-    521694870,
-    859903503,
-    3139102400,
-    2014590114,
-    3708061544
-  ],
-  "params_hex": "2a9cd2a7aa1ca71beeeed5f51f186e963341160fbb1ae6c0781434a2dd048768"
-=======
   "bytecode_hash_hex": "e271faade1eb41a27cccdcf4b0a12d873eafc370fae44fa9fab6a59977527d13",
   "params": [
     238558647,
@@ -26,5 +12,4 @@
     1788256311
   ],
   "params_hex": "0e381db7fa777f1c2d6f667c784cf7f93bb4182d95ae0be09e9f8a796a96a037"
->>>>>>> efd6c72a
 }