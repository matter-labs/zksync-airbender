--- conflicted
+++ resolved
@@ -1,19 +1,5 @@
 {
   "machine_type": "ReducedFinal",
-<<<<<<< HEAD
-  "bytecode_hash_hex": "85d38ac3dd29c4c1f3fe15626e1aeea0438e3ce31b066c814b2d9697ec1d0b29",
-  "params": [
-    515940317,
-    1499925872,
-    1772099113,
-    4260725440,
-    3842440781,
-    1194515354,
-    1308791570,
-    3608881592
-  ],
-  "params_hex": "1ec09fdd59670d7069a01629fdf582c0e506fe4d4732db9a4e029312d71b29b8"
-=======
   "bytecode_hash_hex": "4be9b1d53b448d115f6bd0f981c45211559506518ce3de50e6527b246b77a342",
   "params": [
     1990748118,
@@ -26,5 +12,4 @@
     4075180319
   ],
   "params_hex": "76a867d691d89559ccf64e6ef44a1f76c0d55c4fec008357319e6a4cf2e6511f"
->>>>>>> 32edde78
 }