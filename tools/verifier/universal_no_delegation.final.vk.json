{
  "machine_type": "ReducedFinal",
<<<<<<< HEAD
  "bytecode_hash_hex": "42befbf6d8a922302bdab1e846fe0aefa85d00f434b7bf8851c2aca6de71a6e7",
  "params": [
    239765649,
    3796511859,
    3279555630,
    2471357051,
    2078579098,
    183744824,
    1912870931,
    3610987932
  ],
  "params_hex": "0e4a8891e24a2c73c37a0c2e934dea7b7be4999a0af3b93872041813d73b4d9c"
=======
  "bytecode_hash_hex": "f347cf18cfc5a0fa50519d5b3d09618a1690fe856ca1e572b41e076330641c1c",
  "params": [
    4250250141,
    1573178321,
    1385045928,
    2825549767,
    443732210,
    3784997290,
    3165410519,
    1422234642
  ],
  "params_hex": "fd55ab9d5dc4cbd1528e1fa8a86a77c71a72d0f2e19a79aabcac54d754c59412"
>>>>>>> efd6c72a
}<|MERGE_RESOLUTION|>--- conflicted
+++ resolved
@@ -1,19 +1,5 @@
 {
   "machine_type": "ReducedFinal",
-<<<<<<< HEAD
-  "bytecode_hash_hex": "42befbf6d8a922302bdab1e846fe0aefa85d00f434b7bf8851c2aca6de71a6e7",
-  "params": [
-    239765649,
-    3796511859,
-    3279555630,
-    2471357051,
-    2078579098,
-    183744824,
-    1912870931,
-    3610987932
-  ],
-  "params_hex": "0e4a8891e24a2c73c37a0c2e934dea7b7be4999a0af3b93872041813d73b4d9c"
-=======
   "bytecode_hash_hex": "f347cf18cfc5a0fa50519d5b3d09618a1690fe856ca1e572b41e076330641c1c",
   "params": [
     4250250141,
@@ -26,5 +12,4 @@
     1422234642
   ],
   "params_hex": "fd55ab9d5dc4cbd1528e1fa8a86a77c71a72d0f2e19a79aabcac54d754c59412"
->>>>>>> efd6c72a
 }