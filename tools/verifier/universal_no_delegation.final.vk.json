{
  "machine_type": "ReducedFinal",
<<<<<<< HEAD
  "bytecode_hash_hex": "1c15e4cd4da769ae280cbfd34d8bd1698c64889f9cf8d3700679ddebe124eb53",
  "params": [
    1352864624,
    2472247798,
    3014945718,
    1350351471,
    3771170897,
    3756226145,
    4256724989,
    4206666317
  ],
  "params_hex": "50a31370935b81f6b3b46bb6507cba6fe0c78051dfe37661fdb877fdfabca24d"
=======
  "bytecode_hash_hex": "ddbb341cfbac5164be8561b8c5ad6d68e1c7a2bb4745d42c299b15c2ec2028f3",
  "params": [
    3625289408,
    3140542793,
    2547968162,
    3854669327,
    3999142536,
    1075335494,
    158688139,
    1077197742
  ],
  "params_hex": "d81586c0bb30e14997dee8a2e5c1960fee5e1288401851460975638b4034bbae"
>>>>>>> 32edde78
}<|MERGE_RESOLUTION|>--- conflicted
+++ resolved
@@ -1,19 +1,5 @@
 {
   "machine_type": "ReducedFinal",
-<<<<<<< HEAD
-  "bytecode_hash_hex": "1c15e4cd4da769ae280cbfd34d8bd1698c64889f9cf8d3700679ddebe124eb53",
-  "params": [
-    1352864624,
-    2472247798,
-    3014945718,
-    1350351471,
-    3771170897,
-    3756226145,
-    4256724989,
-    4206666317
-  ],
-  "params_hex": "50a31370935b81f6b3b46bb6507cba6fe0c78051dfe37661fdb877fdfabca24d"
-=======
   "bytecode_hash_hex": "ddbb341cfbac5164be8561b8c5ad6d68e1c7a2bb4745d42c299b15c2ec2028f3",
   "params": [
     3625289408,
@@ -26,5 +12,4 @@
     1077197742
   ],
   "params_hex": "d81586c0bb30e14997dee8a2e5c1960fee5e1288401851460975638b4034bbae"
->>>>>>> 32edde78
 }